--- conflicted
+++ resolved
@@ -6,19 +6,10 @@
 
 @deploy("Suricata Setup")
 def suricata_setup():
-<<<<<<< HEAD
     template_dir = resource_files("infraninja.security.templates.alpine")
     config_path = template_dir.joinpath("suricata_config.j2")
     logrotate_path = template_dir.joinpath("suricata_logrotate.j2")
 
-    # Ensure cron service is enabled and started
-    openrc.service(
-        name="Enable and start cron service",
-        service="crond",
-        running=True,
-        enabled=True,
-    )
-=======
     # Check if Suricata is installed
     if host.get_fact(File, path="/usr/bin/suricata") is None:
         host.noop("Skip Suricata setup - suricata not installed")
@@ -32,7 +23,6 @@
             present=True,
             _ignore_errors=True
         )
->>>>>>> dd50aedc
 
     # Upload Suricata configuration
     if not files.template(
