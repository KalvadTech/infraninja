# inventory || jinn.py

import logging
import paramiko
import requests
import getpass
from typing import Dict, Any, List, Tuple
from infraninja.utils.motd import show_motd

logging.basicConfig(
    level=logging.INFO,
    format="%(message)s",
)
logger = logging.getLogger(__name__)

<<<<<<< HEAD
SSH_CONFIG_ENDPOINT = "/ssh-tools/ssh-config/?bastionless=true"
INVENTORY_ENDPOINT = "/inventory/servers/"
=======
# Load last access data and show initial MOTD
show_motd(skip_initial=False)
>>>>>>> 5e2679ff

def get_groups_from_data(data):
    """Extract unique groups from server data."""
    groups = set()
    for server in data.get("result", []):
        group = server.get("group", {}).get("name_en")
        if group:
            groups.add(group)
    return sorted(list(groups))


def fetch_ssh_config(access_key: str, base_url: str) -> str:
    """Fetch SSH configuration from API."""
    headers = {"Authentication": access_key}
<<<<<<< HEAD
    response = requests.get(
        f"{base_url.rstrip('/')}{SSH_CONFIG_ENDPOINT}",
        headers=headers
    )
=======
    response = requests.get(ssh_config_url, headers=headers)
>>>>>>> 5e2679ff
    return response.text


def parse_ssh_config(config_text: str) -> Dict[str, Dict[str, str]]:
    """Parse SSH config text into dictionary."""
    configs = {}
    current_host = None

    for line in config_text.splitlines():
        line = line.strip()
        if line.startswith("Host ") and not line.startswith("Host *"):
            current_host = line.split()[1]
            configs[current_host] = {}
        elif current_host and "    " in line:
            key, value = line.strip().split(None, 1)
            configs[current_host][key] = value
    return configs

def is_key_protected(key_path):
    """Check if the private key is encrypted and return the passphrase if required."""
    try:
        # Attempt to load the key without a passphrase
        paramiko.RSAKey.from_private_key_file(key_path)
        return None  # No passphrase needed
    except paramiko.PasswordRequiredException:
        # Prompt for passphrase if key is encrypted
        return getpass.getpass("Please enter the password for the private key: ")
    except Exception as e:
        raise ValueError(f"Error reading key: {e}")


<<<<<<< HEAD
def fetch_servers(access_key: str, base_url: str, selected_group: str = None) -> List[Tuple[str, Dict[str, Any]]]:
    try:
        # Fetch and parse SSH configs
        ssh_configs = parse_ssh_config(fetch_ssh_config(access_key, base_url))
        
        # API call for servers
=======
def fetch_servers(
    access_key: str, selected_group: str = None
) -> List[Tuple[str, Dict[str, Any]]]:
    try:
        # Fetch and parse SSH configs
        ssh_configs = parse_ssh_config(fetch_ssh_config(access_key))

        # Existing API call for servers
>>>>>>> 5e2679ff
        headers = {"Authentication": access_key}
        response = requests.get(
            f"{base_url.rstrip('/')}{INVENTORY_ENDPOINT}",
            headers=headers
        )
        response.raise_for_status()
        data = response.json()

        # First, display available groups
        groups = get_groups_from_data(data)
        logger.info("\nAvailable groups:")
        for i, group in enumerate(groups, 1):
            logger.info("%d. %s", i, group)

        # If no group is selected, prompt for selection
        if selected_group is None:
            while True:
                choice = input(
                    "\nEnter group numbers (space-separated) or '*' for all groups: "
                ).strip()
                if choice == "*":
                    selected_groups = groups
                    break
                try:
                    # Split input and convert to integers
                    choices = [int(x) for x in choice.split()]
                    # Validate all choices
                    if all(1 <= x <= len(groups) for x in choices):
                        selected_groups = [groups[i - 1] for i in choices]
                        break
                    logger.warning("Invalid choice. Please select valid numbers.")
                except ValueError:
                    logger.warning("Please enter valid numbers or '*'.")

            logger.info("\nSelected groups: %s", ", ".join(selected_groups))

        else:
            selected_groups = [selected_group]

        # Filter servers by selected groups
        hosts = [
            (
                server["ssh_hostname"],
                {
                    **server.get("attributes", {}),
                    "ssh_user": ssh_configs.get(server["ssh_hostname"], {}).get(
                        "User", server.get("ssh_user")
                    ),
                    "is_active": server.get("is_active", False),
                    # Include passphrase in connection parameters
                    "ssh_paramiko_connect_kwargs": {
<<<<<<< HEAD
                        "key_filename": ssh_configs.get(server["ssh_hostname"], {}).get("IdentityFile"),
                        "passphrase": ssh_keypass,
=======
                        "key_filename": ssh_configs.get(server["ssh_hostname"], {}).get(
                            "IdentityFile"
                        ),
>>>>>>> 5e2679ff
                        "sock": paramiko.ProxyCommand(
                            ssh_configs.get(server["ssh_hostname"], {}).get(
                                "ProxyCommand", ""
                            )
                        )
                        if ssh_configs.get(server["ssh_hostname"], {}).get(
                            "ProxyCommand"
                        )
                        else None,
                    },
                    "group_name": server.get("group", {}).get("name_en"),
                    **{
                        key: value
                        for key, value in server.items()
                        if key not in ["attributes", "ssh_user", "is_active", "group"]
                    },
                },
            )
            for server in data.get("result", [])
            if server.get("group", {}).get("name_en") in selected_groups
            and server.get("is_active", False)  # Only active servers
        ]

        return hosts

    except requests.exceptions.RequestException as e:
        logger.error("An error occurred while making the request: %s", e)
        return []
    except KeyError as e:
        logger.error("Error parsing response: %s", e)
        return []
    except Exception as e:
        logger.error("An unexpected error occurred: %s", e)
        return []

key_path = "/home/xoity/.ssh/id_rsa"

access_key = input("Please enter your access key: ")
base_url = input("Please enter the Jinn API base URL: ")  # e.g. https://jinn-api.kalvad.cloud
ssh_keypass = is_key_protected(key_path)
hosts = fetch_servers(access_key, base_url)

logger.info("\nSelected servers:")
for hostname, attrs in hosts:
    logger.info("- %s (User: %s)", hostname, attrs["ssh_user"])<|MERGE_RESOLUTION|>--- conflicted
+++ resolved
@@ -13,13 +13,8 @@
 )
 logger = logging.getLogger(__name__)
 
-<<<<<<< HEAD
 SSH_CONFIG_ENDPOINT = "/ssh-tools/ssh-config/?bastionless=true"
 INVENTORY_ENDPOINT = "/inventory/servers/"
-=======
-# Load last access data and show initial MOTD
-show_motd(skip_initial=False)
->>>>>>> 5e2679ff
 
 def get_groups_from_data(data):
     """Extract unique groups from server data."""
@@ -34,14 +29,10 @@
 def fetch_ssh_config(access_key: str, base_url: str) -> str:
     """Fetch SSH configuration from API."""
     headers = {"Authentication": access_key}
-<<<<<<< HEAD
     response = requests.get(
         f"{base_url.rstrip('/')}{SSH_CONFIG_ENDPOINT}",
         headers=headers
     )
-=======
-    response = requests.get(ssh_config_url, headers=headers)
->>>>>>> 5e2679ff
     return response.text
 
 
@@ -73,23 +64,12 @@
         raise ValueError(f"Error reading key: {e}")
 
 
-<<<<<<< HEAD
 def fetch_servers(access_key: str, base_url: str, selected_group: str = None) -> List[Tuple[str, Dict[str, Any]]]:
     try:
         # Fetch and parse SSH configs
         ssh_configs = parse_ssh_config(fetch_ssh_config(access_key, base_url))
         
         # API call for servers
-=======
-def fetch_servers(
-    access_key: str, selected_group: str = None
-) -> List[Tuple[str, Dict[str, Any]]]:
-    try:
-        # Fetch and parse SSH configs
-        ssh_configs = parse_ssh_config(fetch_ssh_config(access_key))
-
-        # Existing API call for servers
->>>>>>> 5e2679ff
         headers = {"Authentication": access_key}
         response = requests.get(
             f"{base_url.rstrip('/')}{INVENTORY_ENDPOINT}",
@@ -141,14 +121,8 @@
                     "is_active": server.get("is_active", False),
                     # Include passphrase in connection parameters
                     "ssh_paramiko_connect_kwargs": {
-<<<<<<< HEAD
                         "key_filename": ssh_configs.get(server["ssh_hostname"], {}).get("IdentityFile"),
                         "passphrase": ssh_keypass,
-=======
-                        "key_filename": ssh_configs.get(server["ssh_hostname"], {}).get(
-                            "IdentityFile"
-                        ),
->>>>>>> 5e2679ff
                         "sock": paramiko.ProxyCommand(
                             ssh_configs.get(server["ssh_hostname"], {}).get(
                                 "ProxyCommand", ""
