--- conflicted
+++ resolved
@@ -2,129 +2,6 @@
 import unittest
 from unittest.mock import Mock, patch
 
-<<<<<<< HEAD
-from infraninja.utils.pubkeys_delete import SSHKeyDeletion, SSHKeyManagerError
-
-
-class TestSSHKeyDeletion(unittest.TestCase):
-    """Test cases for the SSHKeyDeletion class."""
-
-    def setUp(self):
-        """Set up test fixtures before each test method."""
-        # Clear singleton instance before each test
-        SSHKeyDeletion._instance = None
-
-    def tearDown(self):
-        """Clean up after each test method."""
-        # Clear singleton instance after each test
-        SSHKeyDeletion._instance = None
-
-    def test_singleton_pattern(self):
-        """Test that SSHKeyDeletion follows singleton pattern."""
-        deleter1 = SSHKeyDeletion.get_instance()
-        deleter2 = SSHKeyDeletion.get_instance()
-
-        self.assertIs(deleter1, deleter2, "Should return the same instance")
-
-    def test_singleton_thread_safety(self):
-        """Test that singleton pattern is thread-safe."""
-        instances = []
-
-        def create_instance():
-            instances.append(SSHKeyDeletion.get_instance())
-
-        # Create multiple threads
-        threads = []
-        for _ in range(10):
-            thread = threading.Thread(target=create_instance)
-            threads.append(thread)
-            thread.start()
-
-        # Wait for all threads to complete
-        for thread in threads:
-            thread.join()
-
-        # All instances should be the same
-        first_instance = instances[0]
-        for instance in instances:
-            self.assertIs(instance, first_instance, "All instances should be the same")
-
-    @patch("infraninja.utils.pubkeys_delete.SSHKeyManager")
-    def test_initialization_with_parameters(self, mock_ssh_key_manager):
-        """Test initialization with API URL and key parameters."""
-        api_url = "https://test-api.com"
-        api_key = "test-key"
-
-        deleter = SSHKeyDeletion.get_instance(api_url=api_url, api_key=api_key)
-
-        # Verify that SSHKeyManager.get_instance was called with correct parameters
-        mock_ssh_key_manager.get_instance.assert_called_once_with(
-            api_url=api_url, api_key=api_key
-        )
-
-        self.assertIsNotNone(deleter)
-
-    @patch("infraninja.utils.pubkeys_delete.SSHKeyManager")
-    def test_fetch_keys_to_delete_success(self, mock_ssh_key_manager_class):
-        """Test successful fetching of keys to delete."""
-        # Mock the SSHKeyManager instance
-        mock_manager = Mock()
-        mock_ssh_key_manager_class.get_instance.return_value = mock_manager
-
-        # Mock the fetch_ssh_keys method
-        test_keys = [
-            "ssh-rsa AAAAB3NzaC1yc2ETEST1 user@test.com",
-            "ssh-ed25519 AAAAC3NzaC1lZDI1NTE5TEST2 user2@test.com",
-        ]
-        mock_manager.fetch_ssh_keys.return_value = test_keys
-
-        deleter = SSHKeyDeletion.get_instance()
-        keys = deleter.fetch_keys_to_delete(force_refresh=True)
-
-        self.assertEqual(keys, test_keys)
-        mock_manager.fetch_ssh_keys.assert_called_once_with(True)
-
-    @patch("infraninja.utils.pubkeys_delete.SSHKeyManager")
-    def test_fetch_keys_to_delete_no_keys(self, mock_ssh_key_manager_class):
-        """Test fetching keys when no keys are available."""
-        # Mock the SSHKeyManager instance
-        mock_manager = Mock()
-        mock_ssh_key_manager_class.get_instance.return_value = mock_manager
-
-        # Mock empty keys response
-        mock_manager.fetch_ssh_keys.return_value = None
-
-        deleter = SSHKeyDeletion.get_instance()
-        keys = deleter.fetch_keys_to_delete()
-
-        self.assertIsNone(keys)
-        mock_manager.fetch_ssh_keys.assert_called_once_with(False)
-
-    @patch("infraninja.utils.pubkeys_delete.SSHKeyManager")
-    def test_fetch_keys_to_delete_api_error(self, mock_ssh_key_manager_class):
-        """Test handling of API errors when fetching keys."""
-        # Mock the SSHKeyManager instance
-        mock_manager = Mock()
-        mock_ssh_key_manager_class.get_instance.return_value = mock_manager
-
-        # Mock API error
-        mock_manager.fetch_ssh_keys.side_effect = SSHKeyManagerError("API Error")
-
-        deleter = SSHKeyDeletion.get_instance()
-
-        with self.assertRaises(SSHKeyManagerError):
-            deleter.fetch_keys_to_delete()
-
-    @patch("infraninja.utils.pubkeys_delete.SSHKeyManager")
-    def test_clear_cache(self, mock_ssh_key_manager_class):
-        """Test cache clearing functionality."""
-        # Mock the SSHKeyManager instance
-        mock_manager = Mock()
-        mock_ssh_key_manager_class.get_instance.return_value = mock_manager
-        mock_manager.clear_cache.return_value = True
-
-        deleter = SSHKeyDeletion.get_instance()
-=======
 # Import the module under test
 from infraninja.utils.pubkeys_delete import (
     SSHKeyDeleter,
@@ -478,7 +355,6 @@
         SSHKeyDeleter._ssh_keys = [{"id": "1", "key": "test"}]
         SSHKeyDeleter._session_key = "test_session"
 
->>>>>>> 08a4ba2f
         result = deleter.clear_cache()
 
         self.assertTrue(result)
@@ -503,19 +379,6 @@
                 )
             return True
 
-<<<<<<< HEAD
-    def test_key_processing_format(self):
-        """Test that SSH key format processing works correctly."""
-        # This would test the internal key processing logic
-        # For now, we'll just test that the methods exist and can be called
-        deleter = SSHKeyDeletion.get_instance()
-
-        # Verify that the methods exist
-        self.assertTrue(hasattr(deleter, "_delete_ssh_keys_impl"))
-        self.assertTrue(hasattr(deleter, "_delete_specific_keys_impl"))
-        self.assertTrue(hasattr(deleter, "fetch_keys_to_delete"))
-        self.assertTrue(hasattr(deleter, "clear_cache"))
-=======
         # Mock the deploy decorator to return our test function
         mock_deploy.return_value = lambda func: mock_delete_func
 
@@ -563,7 +426,6 @@
 
         self.assertTrue(result)
         mock_remove.assert_called_once_with("testuser", "ssh-rsa TEST...")
->>>>>>> 08a4ba2f
 
 
 class TestGlobalFunctions(unittest.TestCase):
@@ -572,53 +434,13 @@
     def setUp(self):
         """Set up test fixtures."""
         # Clear singleton instance before each test
-        SSHKeyDeletion._instance = None
+        SSHKeyDeleter._instance = None
 
     def tearDown(self):
         """Clean up after each test."""
         # Clear singleton instance after each test
-        SSHKeyDeletion._instance = None
-
-<<<<<<< HEAD
-    def test_global_functions_exist(self):
-        """Test that global functions are available."""
-        from infraninja.utils.pubkeys_delete import (
-            delete_ssh_keys,
-            delete_specific_ssh_keys,
-        )
-
-        # Verify functions are callable
-        self.assertTrue(callable(delete_ssh_keys))
-        self.assertTrue(callable(delete_specific_ssh_keys))
-
-    @patch("infraninja.utils.pubkeys_delete.SSHKeyDeletion")
-    def test_delete_ssh_keys_global(self, mock_deleter_class):
-        """Test the global delete_ssh_keys function."""
-        from infraninja.utils.pubkeys_delete import delete_ssh_keys
-
-        # Mock the deleter instance
-        mock_deleter = Mock()
-        mock_deleter_class.get_instance.return_value = mock_deleter
-        mock_deleter._delete_ssh_keys_impl.return_value = True
-
-        # This would normally be called in a pyinfra deployment context
-        # For testing, we just verify the function exists and can be imported
-        self.assertTrue(callable(delete_ssh_keys))
-
-    @patch("infraninja.utils.pubkeys_delete.SSHKeyDeletion")
-    def test_delete_specific_ssh_keys_global(self, mock_deleter_class):
-        """Test the global delete_specific_ssh_keys function."""
-        from infraninja.utils.pubkeys_delete import delete_specific_ssh_keys
-
-        # Mock the deleter instance
-        mock_deleter = Mock()
-        mock_deleter_class.get_instance.return_value = mock_deleter
-        mock_deleter._delete_specific_keys_impl.return_value = True
-
-        # This would normally be called in a pyinfra deployment context
-        # For testing, we just verify the function exists and can be imported
-        self.assertTrue(callable(delete_specific_ssh_keys))
-=======
+        SSHKeyDeleter._instance = None
+
     @patch.object(SSHKeyDeleter, "delete_ssh_keys_for_users")
     def test_delete_ssh_keys_for_users_global_function(self, mock_method):
         """Test the global delete_ssh_keys_for_users function."""
@@ -679,7 +501,6 @@
         first_instance = instances[0]
         for instance in instances:
             self.assertIs(instance, first_instance)
->>>>>>> 08a4ba2f
 
 
 if __name__ == "__main__":
